"use strict";
Object.defineProperty(exports, "__esModule", { value: true });
const service_broker_1 = require("./common/service-broker");
<<<<<<< HEAD
beforeAll(() => {
    require("./index");
});
afterAll(() => {
    return service_broker_1.shutdown();
});
test("test only", async () => {
    const res = await service_broker_1.request({ name: "service-manager" }, { header: { method: "listServices", siteName: "jupiter" } });
    console.log(res.header);
=======
require("./index");
afterAll(() => service_broker_1.default.shutdown());
test("echo service", async () => {
    await expect(service_broker_1.default.request({ name: "echo" }, { payload: "hello, world!" })).resolves.toHaveProperty("payload", "hello, world!");
>>>>>>> 9d1ecc39
});<|MERGE_RESOLUTION|>--- conflicted
+++ resolved
@@ -1,20 +1,9 @@
 "use strict";
 Object.defineProperty(exports, "__esModule", { value: true });
 const service_broker_1 = require("./common/service-broker");
-<<<<<<< HEAD
-beforeAll(() => {
-    require("./index");
-});
-afterAll(() => {
-    return service_broker_1.shutdown();
-});
-test("test only", async () => {
-    const res = await service_broker_1.request({ name: "service-manager" }, { header: { method: "listServices", siteName: "jupiter" } });
-    console.log(res.header);
-=======
 require("./index");
 afterAll(() => service_broker_1.default.shutdown());
-test("echo service", async () => {
-    await expect(service_broker_1.default.request({ name: "echo" }, { payload: "hello, world!" })).resolves.toHaveProperty("payload", "hello, world!");
->>>>>>> 9d1ecc39
+test("test only", async () => {
+    const res = await service_broker_1.default.request({ name: "service-manager" }, { header: { method: "listServices", siteName: "jupiter" } });
+    console.log(res.header);
 });