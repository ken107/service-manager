"use strict";
Object.defineProperty(exports, "__esModule", { value: true });
<<<<<<< HEAD
const assert = require("assert");
const child_process_1 = require("child_process");
const dotenv = require("dotenv");
const fs = require("fs");
const tmp_1 = require("tmp");
const util_1 = require("util");
=======
>>>>>>> 9d1ecc39
const logger_1 = require("./common/logger");
const service_broker_1 = require("./common/service-broker");
const service_manager_1 = require("./common/service-manager");
const config_1 = require("./config");
<<<<<<< HEAD
var ServiceStatus;
(function (ServiceStatus) {
    ServiceStatus["STOPPED"] = "STOPPED";
    ServiceStatus["STOPPING"] = "STOPPING";
    ServiceStatus["STARTED"] = "STARTED";
    ServiceStatus["STARTING"] = "STARTING";
})(ServiceStatus || (ServiceStatus = {}));
class Patch {
}
const clients = {};
const state = loadState();
const topicHistory = {};
for (const topic of Object.values(state.topics))
    service_broker_1.subscribe(topic.topicName, (text) => onTopicMessage(topic, text));
setInterval(saveState, config_1.default.saveStateInterval);
setInterval(clientsKeepAlive, config_1.default.clientsKeepAliveInterval);
function loadState() {
    try {
        const text = fs.readFileSync("state.json", "utf8");
        return JSON.parse(text);
    }
    catch (err) {
        return { sites: {}, topics: {} };
    }
}
function saveState() {
    fs.writeFile("state.json", JSON.stringify(state), err => err && console.error(err));
}
service_broker_1.advertise(config_1.default.service, onRequest)
    .then(() => logger_1.default.info(config_1.default.service.name + " service started"));
=======
service_broker_1.default.advertise(config_1.default.service, onRequest);
>>>>>>> 9d1ecc39
service_manager_1.addShutdownHandler(onShutdown);
function onRequest(req) {
    const method = req.header.method;
    const args = req.header.args || {};
    if (method == "clientLogin")
        return clientLogin(args.password, req.header.from);
    else if (method == "serviceCheckIn")
        return serviceCheckIn(args.siteName, args.serviceName, args.pid, req.header.from);
    const client = clients[req.header.from];
    if (!client)
        throw new Error("Unauthorized");
    else if (method == "addSite")
        return addSite(args.siteName, args.hostName, args.deployFolder, args.serviceBrokerUrl);
    else if (method == "removeSite")
        return removeSite(args.siteName);
    else if (method == "deployService")
        return deployService(args.siteName, args.serviceName, args.repoUrl);
    else if (method == "undeployService")
        return undeployService(args.siteName, args.serviceName);
    else if (method == "startService")
        return startService(args.siteName, args.serviceName);
    else if (method == "stopService")
        return stopService(args.siteName, args.serviceName);
    else if (method == "killService")
        return killService(args.siteName, args.serviceName);
    else if (method == "viewServiceLogs")
        return viewServiceLogs(args.siteName, args.serviceName, args.lines);
    else if (method == "setServiceStatus")
        return setServiceStatus(args.siteName, args.serviceName, args.newStatus);
    else if (method == "updateService")
        return updateService(args.siteName, args.serviceName);
    else if (method == "getServiceConf")
        return getServiceConf(args.siteName, args.serviceName);
    else if (method == "updateServiceConf")
        return updateServiceConf(args.siteName, args.serviceName, args.serviceConf);
    else if (method == "addTopic")
        return addTopic(args.topicName, args.historySize);
    else if (method == "removeTopic")
        return removeTopic(args.topicName);
    else if (method == "subscribeTopic")
        return subscribeTopic(client, args.topicName);
    else if (method == "unsubscribeTopic")
        return unsubscribeTopic(client);
    else
        throw new Error("Unknown method " + method);
}
function clientLogin(password, endpointId) {
    if (password != config_1.default.password)
        throw new Error("Wrong password");
    if (clients[endpointId])
        throw new Error("Already logged in");
    logger_1.default.info("Client connected", endpointId);
    clients[endpointId] = { endpointId };
    return {
        header: { serverTime: Date.now() },
        payload: JSON.stringify(state)
    };
}
function broadcastStateUpdate(patch) {
    Object.values(clients).forEach(client => {
        service_broker_1.notifyTo(client.endpointId, "service-manager-client", {
            header: { method: "onStateUpdate" },
            payload: JSON.stringify([patch])
        });
    });
}
function clientsKeepAlive() {
    for (const client of Object.values(clients)) {
        service_broker_1.requestTo(client.endpointId, "service-manager-client", { header: { method: "ping" } })
            .catch(err => onClientError(client, err));
    }
}
function onClientError(client, err) {
    logger_1.default.info("Client disconnected", client.endpointId, JSON.stringify(err.message));
    delete clients[client.endpointId];
}
async function addSite(siteName, hostName, deployFolder, serviceBrokerUrl) {
    assert(siteName && hostName && deployFolder && serviceBrokerUrl, "Missing args");
    assert(!state.sites[siteName], "Site already exists");
    if (deployFolder.startsWith("~/"))
        deployFolder = deployFolder.slice(2);
    if (deployFolder.endsWith("/"))
        deployFolder = deployFolder.slice(0, -1);
    const operatingSystem = await getOperatingSystem(hostName);
    const site = {
        siteName,
        hostName,
        operatingSystem,
        deployFolder,
        serviceBrokerUrl,
        services: null
    };
    site.services = await getDeployedServices(site);
    state.sites[siteName] = site;
    broadcastStateUpdate({ op: "add", path: `/sites/${siteName}`, value: site });
    return {};
}
async function getOperatingSystem(hostName) {
    try {
        await ssh(hostName, "ls");
        return "unix";
    }
    catch (err) {
        return "windows";
    }
}
async function getDeployedServices(site) {
    const commands = config_1.default.commands[site.operatingSystem];
    let output = await ssh(site.hostName, interpolate(commands.listServices, { deployFolder: site.deployFolder }));
    output.stdout = output.stdout.trim();
    const serviceNames = output.stdout ? output.stdout.split(/\s+/) : [];
    const services = {};
    for (const serviceName of serviceNames) {
        const envInfo = await readServiceConf(site, serviceName);
        services[serviceName] = {
            serviceName,
            repoUrl: envInfo.REPO_URL,
            status: ServiceStatus.STOPPED
        };
        if (envInfo.SITE_NAME != site.siteName) {
            envInfo.SITE_NAME = site.siteName;
            await writeServiceConf(site, serviceName, envInfo);
        }
    }
    return services;
}
function removeSite(siteName) {
    assert(siteName, "Missing args");
    assert(state.sites[siteName], "Site not found");
    assert(!isSiteActive(state.sites[siteName]), "Site active");
    delete state.sites[siteName];
    broadcastStateUpdate({ op: "remove", path: `/sites/${siteName}` });
    return {};
}
function isSiteActive(site) {
    return Object.values(site.services).some(x => x.status != ServiceStatus.STOPPED);
}
async function deployService(siteName, serviceName, repoUrl) {
    assert(siteName && serviceName && repoUrl, "Missing args");
    const site = state.sites[siteName];
    assert(site, "Site not found");
    assert(!site.services[serviceName], "Service exists");
    const commands = config_1.default.commands[site.operatingSystem];
    let output = await ssh(site.hostName, interpolate(commands.deployService, { deployFolder: site.deployFolder, serviceName, repoUrl }));
    await writeServiceConf(site, serviceName, {
        REPO_URL: repoUrl,
        SERVICE_BROKER_URL: site.serviceBrokerUrl,
        SITE_NAME: siteName,
        SERVICE_NAME: serviceName,
    });
    site.services[serviceName] = {
        serviceName,
        repoUrl,
        status: ServiceStatus.STOPPED
    };
    broadcastStateUpdate({ op: "add", path: `/sites/${siteName}/services/${serviceName}`, value: site.services[serviceName] });
    return { payload: JSON.stringify(output) };
}
async function readServiceConf(site, serviceName) {
    const commands = config_1.default.commands[site.operatingSystem];
    const output = await ssh(site.hostName, interpolate(commands.readServiceConf, { deployFolder: site.deployFolder, serviceName }));
    return dotenv.parse(output.stdout);
}
async function writeServiceConf(site, serviceName, props) {
    const file = await new Promise((fulfill, reject) => tmp_1.tmpName((err, path) => err ? reject(err) : fulfill(path)));
    const text = Object.keys(props).map(name => `${name}=${props[name]}`).join('\n');
    await util_1.promisify(fs.writeFile)(file, text);
    await scp(file, `${site.hostName}:${site.deployFolder}/${serviceName}/.env`);
    await util_1.promisify(fs.unlink)(file);
}
async function undeployService(siteName, serviceName) {
    assert(siteName && serviceName, "Missing args");
    const site = state.sites[siteName];
    assert(site, "Site not found");
    const service = site.services[serviceName];
    assert(service, "Service not exists");
    assert(service.status == ServiceStatus.STOPPED, "Service not stopped");
    const commands = config_1.default.commands[site.operatingSystem];
    await ssh(site.hostName, interpolate(commands.undeployService, { deployFolder: site.deployFolder, serviceName }));
    delete site.services[serviceName];
    broadcastStateUpdate({ op: "remove", path: `/sites/${siteName}/services/${serviceName}` });
    return {};
}
async function startService(siteName, serviceName) {
    assert(siteName && serviceName, "Missing args");
    const site = state.sites[siteName];
    assert(site, "Site not found");
    const service = site.services[serviceName];
    assert(service, "Service not exists");
    assert(service.status == ServiceStatus.STOPPED, "Service not stopped");
    const commands = config_1.default.commands[site.operatingSystem];
    ssh(site.hostName, interpolate(commands.startService, { deployFolder: site.deployFolder, serviceName }))
        .catch(err => "OK")
        .then(() => setStopped(site, service));
    service.status = ServiceStatus.STARTING;
    broadcastStateUpdate({ op: "replace", path: `/sites/${siteName}/services/${serviceName}/status`, value: service.status });
    return {};
}
function setStopped(site, service) {
    if (service.status == ServiceStatus.STOPPED)
        return;
    service.status = ServiceStatus.STOPPED;
    service.pid = null;
    service.endpointId = null;
    service.lastCheckedIn = null;
    broadcastStateUpdate({ op: "replace", path: `/sites/${site.siteName}/services/${service.serviceName}`, value: service });
}
async function stopService(siteName, serviceName) {
    assert(siteName && serviceName, "Missing args");
    const site = state.sites[siteName];
    assert(site, "Site not found");
    const service = site.services[serviceName];
    assert(service, "Service not exists");
    assert(service.status == ServiceStatus.STARTED, "Service not started");
    await service_broker_1.requestTo(service.endpointId, "service-manager-client", { header: { method: "shutdown", pid: service.pid } });
    service.status = ServiceStatus.STOPPING;
    broadcastStateUpdate({ op: "replace", path: `/sites/${siteName}/services/${serviceName}/status`, value: service.status });
    waitUntilStopped(site, service, 6);
    return {};
}
async function waitUntilStopped(site, service, timeout) {
    try {
        const commands = config_1.default.commands[site.operatingSystem];
        await ssh(site.hostName, interpolate(commands.checkService, { pid: service.pid, timeout }));
    }
    catch (err) {
        setStopped(site, service);
    }
}
async function killService(siteName, serviceName) {
    assert(siteName && serviceName, "Missing args");
    const site = state.sites[siteName];
    assert(site, "Site not found");
    const service = site.services[serviceName];
    assert(service, "Service not exists");
    assert(service.status == ServiceStatus.STARTED || service.status == ServiceStatus.STOPPING, "Service not started or stopping");
    const commands = config_1.default.commands[site.operatingSystem];
    await ssh(site.hostName, interpolate(commands.killService, { pid: service.pid }));
    if (service.status != ServiceStatus.STOPPING) {
        service.status = ServiceStatus.STOPPING;
        broadcastStateUpdate({ op: "replace", path: `/sites/${siteName}/services/${serviceName}/status`, value: service.status });
    }
    waitUntilStopped(site, service, 3);
    return {};
}
async function viewServiceLogs(siteName, serviceName, lines) {
    assert(siteName && serviceName && lines, "Missing args");
    const site = state.sites[siteName];
    assert(site, "Site not found");
    const service = site.services[serviceName];
    assert(service, "Service not exists");
    const commands = config_1.default.commands[site.operatingSystem];
    let output = await ssh(site.hostName, interpolate(commands.viewServiceLogs, { deployFolder: site.deployFolder, serviceName, lines }));
    return { payload: JSON.stringify(output) };
}
function setServiceStatus(siteName, serviceName, newStatus) {
    assert(siteName && serviceName && newStatus, "Missing args");
    const site = state.sites[siteName];
    assert(site, "Site not found");
    const service = site.services[serviceName];
    assert(service, "Service not exists");
    if (service.status != newStatus) {
        service.status = newStatus;
        broadcastStateUpdate({ op: "replace", path: `/sites/${siteName}/services/${serviceName}/status`, value: service.status });
    }
    return {};
}
async function updateService(siteName, serviceName) {
    assert(siteName && serviceName, "Missing args");
    const site = state.sites[siteName];
    assert(site, "Site not found");
    const service = site.services[serviceName];
    assert(service, "Service not exists");
    const commands = config_1.default.commands[site.operatingSystem];
    let output = await ssh(site.hostName, interpolate(commands.updateService, { deployFolder: site.deployFolder, serviceName }));
    return { payload: JSON.stringify(output) };
}
async function getServiceConf(siteName, serviceName) {
    assert(siteName && serviceName, "Missing args");
    const site = state.sites[siteName];
    assert(site, "Site not found");
    const props = await readServiceConf(site, serviceName);
    return { header: { serviceConf: props } };
}
async function updateServiceConf(siteName, serviceName, serviceConf) {
    assert(siteName && serviceName, "Missing args");
    const site = state.sites[siteName];
    assert(site, "Site not found");
    await writeServiceConf(site, serviceName, serviceConf);
    return {};
}
function serviceCheckIn(siteName, serviceName, pid, endpointId) {
    assert(siteName && serviceName && pid && endpointId, "Missing args");
    const site = state.sites[siteName];
    assert(site, "Site not found");
    const service = site.services[serviceName];
    assert(service, "Service not exists");
    if (service.status == ServiceStatus.STARTED && service.pid == pid && service.endpointId == endpointId) {
        service.lastCheckedIn = Date.now();
    }
    else {
        service.status = ServiceStatus.STARTED;
        service.pid = pid;
        service.endpointId = endpointId;
        service.lastCheckedIn = Date.now();
        broadcastStateUpdate({ op: "replace", path: `/sites/${siteName}/services/${serviceName}`, value: service });
    }
    return {};
}
async function addTopic(topicName, historySize) {
    assert(topicName && historySize, "Missing args");
    assert(!state.topics[topicName], "Topic already exists");
    const topic = { topicName, historySize };
    await service_broker_1.subscribe(topic.topicName, (text) => onTopicMessage(topic, text));
    state.topics[topicName] = topic;
    broadcastStateUpdate({ op: "add", path: `/topics/${topicName}`, value: state.topics[topicName] });
    return {};
}
async function removeTopic(topicName) {
    assert(topicName, "Missing args");
    assert(state.topics[topicName], "Topic not exists");
    await service_broker_1.unsubscribe(topicName);
    delete state.topics[topicName];
    broadcastStateUpdate({ op: "remove", path: `/topics/${topicName}` });
    return {};
}
function subscribeTopic(client, topicName) {
    assert(client && topicName, "Missing args");
    const topic = state.topics[topicName];
    assert(topic, "Topic not found");
    client.viewTopic = topicName;
    return { payload: JSON.stringify(topicHistory[topicName] || []) };
}
function unsubscribeTopic(client) {
    client.viewTopic = null;
    return {};
}
function onTopicMessage(topic, text) {
    const history = topicHistory[topic.topicName] || (topicHistory[topic.topicName] = []);
    history.push(text);
    if (history.length > topic.historySize)
        history.shift();
    Object.values(clients).forEach(client => {
        if (client.viewTopic == topic.topicName)
            service_broker_1.notifyTo(client.endpointId, "service-manager-client", { header: { method: "onTopicMessage" }, payload: text });
    });
}
function ssh(hostName, command) {
    return util_1.promisify(child_process_1.execFile)("ssh", ["-o", "BatchMode=yes", hostName, command]);
}
function scp(from, to) {
    return util_1.promisify(child_process_1.execFile)("scp", ["-o", "BatchMode=yes", from, to]);
}
function interpolate(template, vars) {
    for (const name in vars)
        template = template.split("${" + name + "}").join(vars[name]);
    return template;
}
function onShutdown() {
    logger_1.default.info("Shutdown request received");
    return Promise.resolve();
}<|MERGE_RESOLUTION|>--- conflicted
+++ resolved
@@ -1,19 +1,15 @@
 "use strict";
 Object.defineProperty(exports, "__esModule", { value: true });
-<<<<<<< HEAD
 const assert = require("assert");
 const child_process_1 = require("child_process");
 const dotenv = require("dotenv");
 const fs = require("fs");
 const tmp_1 = require("tmp");
 const util_1 = require("util");
-=======
->>>>>>> 9d1ecc39
 const logger_1 = require("./common/logger");
 const service_broker_1 = require("./common/service-broker");
 const service_manager_1 = require("./common/service-manager");
 const config_1 = require("./config");
-<<<<<<< HEAD
 var ServiceStatus;
 (function (ServiceStatus) {
     ServiceStatus["STOPPED"] = "STOPPED";
@@ -27,7 +23,7 @@
 const state = loadState();
 const topicHistory = {};
 for (const topic of Object.values(state.topics))
-    service_broker_1.subscribe(topic.topicName, (text) => onTopicMessage(topic, text));
+    service_broker_1.default.subscribe(topic.topicName, (text) => onTopicMessage(topic, text));
 setInterval(saveState, config_1.default.saveStateInterval);
 setInterval(clientsKeepAlive, config_1.default.clientsKeepAliveInterval);
 function loadState() {
@@ -42,11 +38,8 @@
 function saveState() {
     fs.writeFile("state.json", JSON.stringify(state), err => err && console.error(err));
 }
-service_broker_1.advertise(config_1.default.service, onRequest)
+service_broker_1.default.advertise(config_1.default.service, onRequest)
     .then(() => logger_1.default.info(config_1.default.service.name + " service started"));
-=======
-service_broker_1.default.advertise(config_1.default.service, onRequest);
->>>>>>> 9d1ecc39
 service_manager_1.addShutdownHandler(onShutdown);
 function onRequest(req) {
     const method = req.header.method;
@@ -107,7 +100,7 @@
 }
 function broadcastStateUpdate(patch) {
     Object.values(clients).forEach(client => {
-        service_broker_1.notifyTo(client.endpointId, "service-manager-client", {
+        service_broker_1.default.notifyTo(client.endpointId, "service-manager-client", {
             header: { method: "onStateUpdate" },
             payload: JSON.stringify([patch])
         });
@@ -115,7 +108,7 @@
 }
 function clientsKeepAlive() {
     for (const client of Object.values(clients)) {
-        service_broker_1.requestTo(client.endpointId, "service-manager-client", { header: { method: "ping" } })
+        service_broker_1.default.requestTo(client.endpointId, "service-manager-client", { header: { method: "ping" } })
             .catch(err => onClientError(client, err));
     }
 }
@@ -261,7 +254,7 @@
     const service = site.services[serviceName];
     assert(service, "Service not exists");
     assert(service.status == ServiceStatus.STARTED, "Service not started");
-    await service_broker_1.requestTo(service.endpointId, "service-manager-client", { header: { method: "shutdown", pid: service.pid } });
+    await service_broker_1.default.requestTo(service.endpointId, "service-manager-client", { header: { method: "shutdown", pid: service.pid } });
     service.status = ServiceStatus.STOPPING;
     broadcastStateUpdate({ op: "replace", path: `/sites/${siteName}/services/${serviceName}/status`, value: service.status });
     waitUntilStopped(site, service, 6);
@@ -360,7 +353,7 @@
     assert(topicName && historySize, "Missing args");
     assert(!state.topics[topicName], "Topic already exists");
     const topic = { topicName, historySize };
-    await service_broker_1.subscribe(topic.topicName, (text) => onTopicMessage(topic, text));
+    await service_broker_1.default.subscribe(topic.topicName, (text) => onTopicMessage(topic, text));
     state.topics[topicName] = topic;
     broadcastStateUpdate({ op: "add", path: `/topics/${topicName}`, value: state.topics[topicName] });
     return {};
@@ -368,7 +361,7 @@
 async function removeTopic(topicName) {
     assert(topicName, "Missing args");
     assert(state.topics[topicName], "Topic not exists");
-    await service_broker_1.unsubscribe(topicName);
+    await service_broker_1.default.unsubscribe(topicName);
     delete state.topics[topicName];
     broadcastStateUpdate({ op: "remove", path: `/topics/${topicName}` });
     return {};
@@ -391,7 +384,7 @@
         history.shift();
     Object.values(clients).forEach(client => {
         if (client.viewTopic == topic.topicName)
-            service_broker_1.notifyTo(client.endpointId, "service-manager-client", { header: { method: "onTopicMessage" }, payload: text });
+            service_broker_1.default.notifyTo(client.endpointId, "service-manager-client", { header: { method: "onTopicMessage" }, payload: text });
     });
 }
 function ssh(hostName, command) {
