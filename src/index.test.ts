--- conflicted
+++ resolved
@@ -4,12 +4,7 @@
 afterAll(() => sb.shutdown());
 
 
-<<<<<<< HEAD
 test("test only", async () => {
-  const res = await request({name: "service-manager"}, {header: {method: "listServices", siteName: "jupiter"}});
+  const res = await sb.request({name: "service-manager"}, {header: {method: "listServices", siteName: "jupiter"}});
   console.log(res.header);
-=======
-test("echo service", async () => {
-  await expect(sb.request({name: "echo"}, {payload: "hello, world!"})).resolves.toHaveProperty("payload", "hello, world!");
->>>>>>> 9d1ecc39
 })