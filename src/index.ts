<<<<<<< HEAD
import * as assert from "assert";
import { ChildProcess, execFile } from "child_process";
import * as dotenv from "dotenv";
import * as fs from "fs";
import { tmpName } from "tmp";
import { promisify } from "util";
import logger from "./common/logger";
import { advertise, Message, notifyTo, requestTo, subscribe, unsubscribe } from "./common/service-broker";
import { addShutdownHandler } from "./common/service-manager";
import config from "./config";

interface Site {
  siteName: string;
  hostName: string;
  operatingSystem: string;
  deployFolder: string;
  serviceBrokerUrl: string;
  services: {[key: string]: Service}
}

interface Service {
  serviceName: string;
  repoUrl: string;
  status: ServiceStatus;
  pid?: string;
  endpointId?: string;
  lastCheckedIn?: number;
}

enum ServiceStatus {
  STOPPED = "STOPPED",
  STOPPING = "STOPPING",
  STARTED = "STARTED",
  STARTING = "STARTING",
}

class Patch {
  op: string;
  path: string;
  value?: any;
}

interface Client {
  endpointId: string;
  viewLog?: {
    stdoutProc: ChildProcess,
    stderrProc: ChildProcess,
  }
  viewTopic?: string;
}
=======
import logger from "./common/logger";
import sb, { Message } from "./common/service-broker";
import { addShutdownHandler } from "./common/service-manager";
import config from "./config";

sb.advertise(config.service, onRequest);
addShutdownHandler(onShutdown);
>>>>>>> 9d1ecc39

interface Topic {
  topicName: string;
  historySize: number;
}

interface State {
  sites: {[key: string]: Site};
  topics: {[key: string]: Topic};
}


const clients: {[endpointId: string]: Client} = {};
const state: State = loadState();
const topicHistory: {[key: string]: string[]} = {};

for (const topic of Object.values(state.topics)) subscribe(topic.topicName, (text: string) => onTopicMessage(topic, text));
setInterval(saveState, config.saveStateInterval);
setInterval(clientsKeepAlive, config.clientsKeepAliveInterval);

function loadState(): State {
  try {
    const text = fs.readFileSync("state.json", "utf8");
    return JSON.parse(text);
  }
  catch (err) {
    return {sites: {}, topics: {}};
  }
}

function saveState() {
  fs.writeFile("state.json", JSON.stringify(state), err => err && console.error(err));
}


advertise(config.service, onRequest)
  .then(() => logger.info(config.service.name + " service started"))
addShutdownHandler(onShutdown);

function onRequest(req: Message): Message|Promise<Message> {
  const method = req.header.method;
  const args = req.header.args || {};
  if (method == "clientLogin") return clientLogin(args.password, req.header.from);
  else if (method == "serviceCheckIn") return serviceCheckIn(args.siteName, args.serviceName, args.pid, req.header.from);

  const client = clients[req.header.from];
  if (!client) throw new Error("Unauthorized");
  else if (method == "addSite") return addSite(args.siteName, args.hostName, args.deployFolder, args.serviceBrokerUrl);
  else if (method == "removeSite") return removeSite(args.siteName);
  else if (method == "deployService") return deployService(args.siteName, args.serviceName, args.repoUrl);
  else if (method == "undeployService") return undeployService(args.siteName, args.serviceName);
  else if (method == "startService") return startService(args.siteName, args.serviceName);
  else if (method == "stopService") return stopService(args.siteName, args.serviceName);
  else if (method == "killService") return killService(args.siteName, args.serviceName);
  else if (method == "viewServiceLogs") return viewServiceLogs(args.siteName, args.serviceName, args.lines);
  else if (method == "setServiceStatus") return setServiceStatus(args.siteName, args.serviceName, args.newStatus);
  else if (method == "updateService") return updateService(args.siteName, args.serviceName);
  else if (method == "getServiceConf") return getServiceConf(args.siteName, args.serviceName);
  else if (method == "updateServiceConf") return updateServiceConf(args.siteName, args.serviceName, args.serviceConf);
  else if (method == "addTopic") return addTopic(args.topicName, args.historySize);
  else if (method == "removeTopic") return removeTopic(args.topicName);
  else if (method == "subscribeTopic") return subscribeTopic(client, args.topicName);
  else if (method == "unsubscribeTopic") return unsubscribeTopic(client);
  else throw new Error("Unknown method " + method);
}


function clientLogin(password: string, endpointId: string): Message {
  if (password != config.password) throw new Error("Wrong password");
  if (clients[endpointId]) throw new Error("Already logged in");
  logger.info("Client connected", endpointId);
  clients[endpointId] = {endpointId};
  return {
    header: {serverTime: Date.now()},
    payload: JSON.stringify(state)
  };
}

function broadcastStateUpdate(patch: Patch) {
  Object.values(clients).forEach(client => {
    notifyTo(client.endpointId, "service-manager-client", {
      header: {method: "onStateUpdate"},
      payload: JSON.stringify([patch])
    })
  })
}

function clientsKeepAlive() {
  for (const client of Object.values(clients)) {
    requestTo(client.endpointId, "service-manager-client", {header: {method: "ping"}})
      .catch(err => onClientError(client, err))
  }
}

function onClientError(client: Client, err: Error) {
  logger.info("Client disconnected", client.endpointId, JSON.stringify(err.message));
  delete clients[client.endpointId];
}


async function addSite(siteName: string, hostName: string, deployFolder: string, serviceBrokerUrl: string): Promise<Message> {
  assert(siteName && hostName && deployFolder && serviceBrokerUrl, "Missing args");
  assert(!state.sites[siteName], "Site already exists");
  if (deployFolder.startsWith("~/")) deployFolder = deployFolder.slice(2);
  if (deployFolder.endsWith("/")) deployFolder = deployFolder.slice(0, -1);
  const operatingSystem = await getOperatingSystem(hostName);

  const site: Site = {
    siteName,
    hostName,
    operatingSystem,
    deployFolder,
    serviceBrokerUrl,
    services: null
  };
  site.services = await getDeployedServices(site);

  state.sites[siteName] = site;
  broadcastStateUpdate({op: "add", path: `/sites/${siteName}`, value: site});
  return {};
}

async function getOperatingSystem(hostName: string): Promise<string> {
  try {
    await ssh(hostName, "ls");
    return "unix";
  }
  catch (err) {
    return "windows";
  }
}

async function getDeployedServices(site: Site): Promise<{[key: string]: Service}> {
  const commands = config.commands[site.operatingSystem];
  let output = await ssh(site.hostName, interpolate(commands.listServices, {deployFolder: site.deployFolder}));
  output.stdout = output.stdout.trim();
  const serviceNames = output.stdout ? output.stdout.split(/\s+/) : [];
  const services: {[key: string]: Service} = {};

  for (const serviceName of serviceNames) {
    const envInfo = await readServiceConf(site, serviceName);
    services[serviceName] = {
      serviceName,
      repoUrl: envInfo.REPO_URL,
      status: ServiceStatus.STOPPED
    };
    if (envInfo.SITE_NAME != site.siteName) {
      envInfo.SITE_NAME = site.siteName;
      await writeServiceConf(site, serviceName, envInfo);
    }
  }
  return services;
}


function removeSite(siteName: string): Message {
  assert(siteName, "Missing args");
  assert(state.sites[siteName], "Site not found");
  assert(!isSiteActive(state.sites[siteName]), "Site active");

  delete state.sites[siteName];
  broadcastStateUpdate({op: "remove", path: `/sites/${siteName}`});
  return {};
}

function isSiteActive(site: Site): boolean {
  return Object.values(site.services).some(x => x.status != ServiceStatus.STOPPED);
}


async function deployService(siteName: string, serviceName: string, repoUrl: string): Promise<Message> {
  assert(siteName && serviceName && repoUrl, "Missing args");
  const site = state.sites[siteName];
  assert(site, "Site not found");
  assert(!site.services[serviceName], "Service exists");

  const commands = config.commands[site.operatingSystem];
  let output = await ssh(site.hostName, interpolate(commands.deployService, {deployFolder: site.deployFolder, serviceName, repoUrl}));
  await writeServiceConf(site, serviceName, {
    REPO_URL: repoUrl,
    SERVICE_BROKER_URL: site.serviceBrokerUrl,
    SITE_NAME: siteName,
    SERVICE_NAME: serviceName,
  })
  site.services[serviceName] = {
    serviceName,
    repoUrl,
    status: ServiceStatus.STOPPED
  };
  broadcastStateUpdate({op: "add", path: `/sites/${siteName}/services/${serviceName}`, value: site.services[serviceName]});
  return {payload: JSON.stringify(output)};
}

async function readServiceConf(site: Site, serviceName: string): Promise<{[name: string]: string}> {
  const commands = config.commands[site.operatingSystem];
  const output = await ssh(site.hostName, interpolate(commands.readServiceConf, {deployFolder: site.deployFolder, serviceName}));
  return dotenv.parse(output.stdout);
}

async function writeServiceConf(site: Site, serviceName: string, props: {[name: string]: string}): Promise<void> {
  const file = await new Promise((fulfill: (path: string) => void, reject) => tmpName((err, path) => err ? reject(err) : fulfill(path)));
  const text = Object.keys(props).map(name => `${name}=${props[name]}`).join('\n');
  await promisify(fs.writeFile)(file, text);
  await scp(file, `${site.hostName}:${site.deployFolder}/${serviceName}/.env`);
  await promisify(fs.unlink)(file);
}


async function undeployService(siteName: string, serviceName: string): Promise<Message> {
  assert(siteName && serviceName, "Missing args");
  const site = state.sites[siteName];
  assert(site, "Site not found");
  const service = site.services[serviceName];
  assert(service, "Service not exists");
  assert(service.status == ServiceStatus.STOPPED, "Service not stopped");

  const commands = config.commands[site.operatingSystem];
  await ssh(site.hostName, interpolate(commands.undeployService, {deployFolder: site.deployFolder, serviceName}));
  delete site.services[serviceName];
  broadcastStateUpdate({op: "remove", path: `/sites/${siteName}/services/${serviceName}`});
  return {};
}


async function startService(siteName: string, serviceName: string): Promise<Message> {
  assert(siteName && serviceName, "Missing args");
  const site = state.sites[siteName];
  assert(site, "Site not found");
  const service = site.services[serviceName];
  assert(service, "Service not exists");
  assert(service.status == ServiceStatus.STOPPED, "Service not stopped");

  const commands = config.commands[site.operatingSystem];
  ssh(site.hostName, interpolate(commands.startService, {deployFolder: site.deployFolder, serviceName}))
    .catch(err => "OK")
    .then(() => setStopped(site, service))

  service.status = ServiceStatus.STARTING;
  broadcastStateUpdate({op: "replace", path: `/sites/${siteName}/services/${serviceName}/status`, value: service.status});
  return {};
}

function setStopped(site: Site, service: Service) {
  if (service.status == ServiceStatus.STOPPED) return;
  service.status = ServiceStatus.STOPPED;
  service.pid = null;
  service.endpointId = null;
  service.lastCheckedIn = null;
  broadcastStateUpdate({op: "replace", path: `/sites/${site.siteName}/services/${service.serviceName}`, value: service});
}


async function stopService(siteName: string, serviceName: string): Promise<Message> {
  assert(siteName && serviceName, "Missing args");
  const site = state.sites[siteName];
  assert(site, "Site not found");
  const service = site.services[serviceName];
  assert(service, "Service not exists");
  assert(service.status == ServiceStatus.STARTED, "Service not started");

  await requestTo(service.endpointId, "service-manager-client", {header: {method: "shutdown", pid: service.pid}});
  service.status = ServiceStatus.STOPPING;
  broadcastStateUpdate({op: "replace", path: `/sites/${siteName}/services/${serviceName}/status`, value: service.status});

  waitUntilStopped(site, service, 6);
  return {};
}

async function waitUntilStopped(site: Site, service: Service, timeout: number): Promise<void> {
  try {
    const commands = config.commands[site.operatingSystem];
    await ssh(site.hostName, interpolate(commands.checkService, {pid: service.pid, timeout}));
  }
  catch (err) {
    setStopped(site, service);
  }
}


async function killService(siteName: string, serviceName: string): Promise<Message> {
  assert(siteName && serviceName, "Missing args");
  const site = state.sites[siteName];
  assert(site, "Site not found");
  const service = site.services[serviceName];
  assert(service, "Service not exists");
  assert(service.status == ServiceStatus.STARTED || service.status == ServiceStatus.STOPPING, "Service not started or stopping");

  const commands = config.commands[site.operatingSystem];
  await ssh(site.hostName, interpolate(commands.killService, {pid: service.pid}));
  if (service.status != ServiceStatus.STOPPING) {
    service.status = ServiceStatus.STOPPING;
    broadcastStateUpdate({op: "replace", path: `/sites/${siteName}/services/${serviceName}/status`, value: service.status});
  }

  waitUntilStopped(site, service, 3);
  return {};
}


async function viewServiceLogs(siteName: string, serviceName: string, lines: number): Promise<Message> {
  assert(siteName && serviceName && lines, "Missing args");
  const site = state.sites[siteName];
  assert(site, "Site not found");
  const service = site.services[serviceName];
  assert(service, "Service not exists");

  const commands = config.commands[site.operatingSystem];
  let output = await ssh(site.hostName, interpolate(commands.viewServiceLogs, {deployFolder: site.deployFolder, serviceName, lines}));
  return {payload: JSON.stringify(output)};
}


function setServiceStatus(siteName: string, serviceName: string, newStatus: ServiceStatus): Message {
  assert(siteName && serviceName && newStatus, "Missing args");
  const site = state.sites[siteName];
  assert(site, "Site not found");
  const service = site.services[serviceName];
  assert(service, "Service not exists");

  if (service.status != newStatus) {
    service.status = newStatus;
    broadcastStateUpdate({op: "replace", path: `/sites/${siteName}/services/${serviceName}/status`, value: service.status});
  }
  return {};
}


async function updateService(siteName: string, serviceName: string): Promise<Message> {
  assert(siteName && serviceName, "Missing args");
  const site = state.sites[siteName];
  assert(site, "Site not found");
  const service = site.services[serviceName];
  assert(service, "Service not exists");

  const commands = config.commands[site.operatingSystem];
  let output = await ssh(site.hostName, interpolate(commands.updateService, {deployFolder: site.deployFolder, serviceName}));
  return {payload: JSON.stringify(output)};
}


async function getServiceConf(siteName: string, serviceName: string): Promise<Message> {
  assert(siteName && serviceName, "Missing args");
  const site = state.sites[siteName];
  assert(site, "Site not found");

  const props = await readServiceConf(site, serviceName);
  return {header: {serviceConf: props}};
}

async function updateServiceConf(siteName: string, serviceName: string, serviceConf: {[name: string]: string}): Promise<Message> {
  assert(siteName && serviceName, "Missing args");
  const site = state.sites[siteName];
  assert(site, "Site not found");

  await writeServiceConf(site, serviceName, serviceConf);
  return {};
}


function serviceCheckIn(siteName: string, serviceName: string, pid: string, endpointId: string): Message {
  assert(siteName && serviceName && pid && endpointId, "Missing args");
  const site = state.sites[siteName];
  assert(site, "Site not found");
  const service = site.services[serviceName];
  assert(service, "Service not exists");

  if (service.status == ServiceStatus.STARTED && service.pid == pid && service.endpointId == endpointId) {
    service.lastCheckedIn = Date.now();
  }
  else {
    service.status = ServiceStatus.STARTED;
    service.pid = pid;
    service.endpointId = endpointId;
    service.lastCheckedIn = Date.now();
    broadcastStateUpdate({op: "replace", path: `/sites/${siteName}/services/${serviceName}`, value: service});
  }
  return {};
}


async function addTopic(topicName: string, historySize: number): Promise<Message> {
  assert(topicName && historySize, "Missing args");
  assert(!state.topics[topicName], "Topic already exists");

  const topic = {topicName, historySize};
  await subscribe(topic.topicName, (text: string) => onTopicMessage(topic, text));

  state.topics[topicName] = topic;
  broadcastStateUpdate({op: "add", path: `/topics/${topicName}`, value: state.topics[topicName]});
  return {};
}

async function removeTopic(topicName: string): Promise<Message> {
  assert(topicName, "Missing args");
  assert(state.topics[topicName], "Topic not exists");

  await unsubscribe(topicName);

  delete state.topics[topicName];
  broadcastStateUpdate({op: "remove", path: `/topics/${topicName}`});
  return {};
}

function subscribeTopic(client: Client, topicName: string): Message {
  assert(client && topicName, "Missing args");
  const topic = state.topics[topicName];
  assert(topic, "Topic not found");

  client.viewTopic = topicName;
  return {payload: JSON.stringify(topicHistory[topicName] || [])};
}

function unsubscribeTopic(client: Client): Message {
  client.viewTopic = null;
  return {};
}

function onTopicMessage(topic: Topic, text: string) {
  const history = topicHistory[topic.topicName] || (topicHistory[topic.topicName] = []);
  history.push(text);
  if (history.length > topic.historySize) history.shift();

  Object.values(clients).forEach(client => {
    if (client.viewTopic == topic.topicName)
      notifyTo(client.endpointId, "service-manager-client", {header: {method: "onTopicMessage"}, payload: text});
  })
}



function ssh(hostName: string, command:string) {
  return promisify(execFile)("ssh", ["-o", "BatchMode=yes", hostName, command]);
}

function scp(from: string, to: string) {
  return promisify(execFile)("scp", ["-o", "BatchMode=yes", from, to]);
}

function interpolate(template: string, vars: {[key: string]: any}) {
  for (const name in vars) template = template.split("${" + name + "}").join(vars[name]);
  return template;
}

function onShutdown(): Promise<void> {
  logger.info("Shutdown request received");
  return Promise.resolve();
}<|MERGE_RESOLUTION|>--- conflicted
+++ resolved
@@ -1,4 +1,3 @@
-<<<<<<< HEAD
 import * as assert from "assert";
 import { ChildProcess, execFile } from "child_process";
 import * as dotenv from "dotenv";
@@ -6,7 +5,7 @@
 import { tmpName } from "tmp";
 import { promisify } from "util";
 import logger from "./common/logger";
-import { advertise, Message, notifyTo, requestTo, subscribe, unsubscribe } from "./common/service-broker";
+import sb, { Message } from "./common/service-broker";
 import { addShutdownHandler } from "./common/service-manager";
 import config from "./config";
 
@@ -49,15 +48,6 @@
   }
   viewTopic?: string;
 }
-=======
-import logger from "./common/logger";
-import sb, { Message } from "./common/service-broker";
-import { addShutdownHandler } from "./common/service-manager";
-import config from "./config";
-
-sb.advertise(config.service, onRequest);
-addShutdownHandler(onShutdown);
->>>>>>> 9d1ecc39
 
 interface Topic {
   topicName: string;
@@ -74,7 +64,7 @@
 const state: State = loadState();
 const topicHistory: {[key: string]: string[]} = {};
 
-for (const topic of Object.values(state.topics)) subscribe(topic.topicName, (text: string) => onTopicMessage(topic, text));
+for (const topic of Object.values(state.topics)) sb.subscribe(topic.topicName, (text: string) => onTopicMessage(topic, text));
 setInterval(saveState, config.saveStateInterval);
 setInterval(clientsKeepAlive, config.clientsKeepAliveInterval);
 
@@ -93,7 +83,7 @@
 }
 
 
-advertise(config.service, onRequest)
+sb.advertise(config.service, onRequest)
   .then(() => logger.info(config.service.name + " service started"))
 addShutdownHandler(onShutdown);
 
@@ -138,7 +128,7 @@
 
 function broadcastStateUpdate(patch: Patch) {
   Object.values(clients).forEach(client => {
-    notifyTo(client.endpointId, "service-manager-client", {
+    sb.notifyTo(client.endpointId, "service-manager-client", {
       header: {method: "onStateUpdate"},
       payload: JSON.stringify([patch])
     })
@@ -147,7 +137,7 @@
 
 function clientsKeepAlive() {
   for (const client of Object.values(clients)) {
-    requestTo(client.endpointId, "service-manager-client", {header: {method: "ping"}})
+    sb.requestTo(client.endpointId, "service-manager-client", {header: {method: "ping"}})
       .catch(err => onClientError(client, err))
   }
 }
@@ -318,7 +308,7 @@
   assert(service, "Service not exists");
   assert(service.status == ServiceStatus.STARTED, "Service not started");
 
-  await requestTo(service.endpointId, "service-manager-client", {header: {method: "shutdown", pid: service.pid}});
+  await sb.requestTo(service.endpointId, "service-manager-client", {header: {method: "shutdown", pid: service.pid}});
   service.status = ServiceStatus.STOPPING;
   broadcastStateUpdate({op: "replace", path: `/sites/${siteName}/services/${serviceName}/status`, value: service.status});
 
@@ -443,7 +433,7 @@
   assert(!state.topics[topicName], "Topic already exists");
 
   const topic = {topicName, historySize};
-  await subscribe(topic.topicName, (text: string) => onTopicMessage(topic, text));
+  await sb.subscribe(topic.topicName, (text: string) => onTopicMessage(topic, text));
 
   state.topics[topicName] = topic;
   broadcastStateUpdate({op: "add", path: `/topics/${topicName}`, value: state.topics[topicName]});
@@ -454,7 +444,7 @@
   assert(topicName, "Missing args");
   assert(state.topics[topicName], "Topic not exists");
 
-  await unsubscribe(topicName);
+  await sb.unsubscribe(topicName);
 
   delete state.topics[topicName];
   broadcastStateUpdate({op: "remove", path: `/topics/${topicName}`});
@@ -482,7 +472,7 @@
 
   Object.values(clients).forEach(client => {
     if (client.viewTopic == topic.topicName)
-      notifyTo(client.endpointId, "service-manager-client", {header: {method: "onTopicMessage"}, payload: text});
+      sb.notifyTo(client.endpointId, "service-manager-client", {header: {method: "onTopicMessage"}, payload: text});
   })
 }
 
